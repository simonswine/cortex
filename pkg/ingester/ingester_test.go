package ingester

import (
	"context"
	"fmt"
	"math"
	"net/http"
	"sort"
	"strconv"
	"sync"
	"testing"
	"time"

	"github.com/stretchr/testify/assert"
	"github.com/stretchr/testify/require"
	net_context "golang.org/x/net/context"
	"google.golang.org/grpc"

	"github.com/prometheus/common/model"
	"github.com/prometheus/prometheus/pkg/labels"

	"github.com/cortexproject/cortex/pkg/chunk"
	"github.com/cortexproject/cortex/pkg/ingester/client"
	"github.com/cortexproject/cortex/pkg/util"
	"github.com/cortexproject/cortex/pkg/util/chunkcompat"
	"github.com/cortexproject/cortex/pkg/util/validation"
	"github.com/weaveworks/common/httpgrpc"
	"github.com/weaveworks/common/user"
)

type testStore struct {
	mtx sync.Mutex
	// Chunks keyed by userID.
	chunks map[string][]chunk.Chunk
}

func newTestStore(t require.TestingT, cfg Config, clientConfig client.Config, limits validation.Limits) (*testStore, *Ingester) {
	store := &testStore{
		chunks: map[string][]chunk.Chunk{},
	}
	overrides, err := validation.NewOverrides(limits)
	require.NoError(t, err)

	ing, err := New(cfg, clientConfig, overrides, store, nil)
	require.NoError(t, err)

	return store, ing
}

func newDefaultTestStore(t require.TestingT) (*testStore, *Ingester) {
	return newTestStore(t,
		defaultIngesterTestConfig(),
		defaultClientTestConfig(),
		defaultLimitsTestConfig())
}

func (s *testStore) Put(ctx context.Context, chunks []chunk.Chunk) error {
	if len(chunks) == 0 {
		return nil
	}
	s.mtx.Lock()
	defer s.mtx.Unlock()

	for _, chunk := range chunks {
		for _, v := range chunk.Metric {
			if v.Value == "" {
				return fmt.Errorf("Chunk has blank label %q", v.Name)
			}
		}
	}
	userID := chunks[0].UserID
	s.chunks[userID] = append(s.chunks[userID], chunks...)
	return nil
}

func (s *testStore) Stop() {}

// check that the store is holding data equivalent to what we expect
func (s *testStore) checkData(t *testing.T, userIDs []string, testData map[string]model.Matrix) {
	s.mtx.Lock()
	defer s.mtx.Unlock()
	for _, userID := range userIDs {
		res, err := chunk.ChunksToMatrix(context.Background(), s.chunks[userID], model.Time(0), model.Time(math.MaxInt64))
		require.NoError(t, err)
		sort.Sort(res)
		assert.Equal(t, testData[userID], res)
	}
}

func buildTestMatrix(numSeries int, samplesPerSeries int, offset int) model.Matrix {
	m := make(model.Matrix, 0, numSeries)
	for i := 0; i < numSeries; i++ {
		ss := model.SampleStream{
			Metric: model.Metric{
				model.MetricNameLabel: model.LabelValue(fmt.Sprintf("testmetric_%d", i)),
				model.JobLabel:        model.LabelValue(fmt.Sprintf("testjob%d", i%2)),
			},
			Values: make([]model.SamplePair, 0, samplesPerSeries),
		}
		for j := 0; j < samplesPerSeries; j++ {
			ss.Values = append(ss.Values, model.SamplePair{
				Timestamp: model.Time(i + j + offset),
				Value:     model.SampleValue(i + j + offset),
			})
		}
		m = append(m, &ss)
	}
	sort.Sort(m)
	return m
}

func matrixToSamples(m model.Matrix) []client.Sample {
	var samples []client.Sample
	for _, ss := range m {
		for _, sp := range ss.Values {
			samples = append(samples, client.Sample{
				TimestampMs: int64(sp.Timestamp),
				Value:       float64(sp.Value),
			})
		}
	}
	return samples
}

// Return one copy of the labels per sample
func matrixToLables(m model.Matrix) []labels.Labels {
	var labels []labels.Labels
	for _, ss := range m {
		for range ss.Values {
			labels = append(labels, client.FromLabelAdaptersToLabels(client.FromMetricsToLabelAdapters(ss.Metric)))
		}
	}
	return labels
}

func runTestQuery(ctx context.Context, t *testing.T, ing *Ingester, ty labels.MatchType, n, v string) (model.Matrix, *client.QueryRequest, error) {
	return runTestQueryTimes(ctx, t, ing, ty, n, v, model.Earliest, model.Latest)
}

func runTestQueryTimes(ctx context.Context, t *testing.T, ing *Ingester, ty labels.MatchType, n, v string, start, end model.Time) (model.Matrix, *client.QueryRequest, error) {
	matcher, err := labels.NewMatcher(ty, n, v)
	if err != nil {
		return nil, nil, err
	}
	req, err := client.ToQueryRequest(start, end, []*labels.Matcher{matcher})
	if err != nil {
		return nil, nil, err
	}
	resp, err := ing.Query(ctx, req)
	if err != nil {
		return nil, nil, err
	}
	res := client.FromQueryResponse(resp)
	sort.Sort(res)
	return res, req, nil
}

func pushTestSamples(t *testing.T, ing *Ingester, numSeries, samplesPerSeries, offset int) ([]string, map[string]model.Matrix) {
	userIDs := []string{"1", "2", "3"}

	// Create test samples.
	testData := map[string]model.Matrix{}
	for i, userID := range userIDs {
		testData[userID] = buildTestMatrix(numSeries, samplesPerSeries, i+offset)
	}

	// Append samples.
	for _, userID := range userIDs {
		ctx := user.InjectOrgID(context.Background(), userID)
		_, err := ing.Push(ctx, client.ToWriteRequest(matrixToLables(testData[userID]), matrixToSamples(testData[userID]), client.API))
		require.NoError(t, err)
	}

	return userIDs, testData
}

func retrieveTestSamples(t *testing.T, ing *Ingester, userIDs []string, testData map[string]model.Matrix) {
	// Read samples back via ingester queries.
	for _, userID := range userIDs {
		ctx := user.InjectOrgID(context.Background(), userID)
		res, req, err := runTestQuery(ctx, t, ing, labels.MatchRegexp, model.JobLabel, ".+")
		require.NoError(t, err)
		assert.Equal(t, testData[userID], res)

		s := stream{
			ctx: ctx,
		}
		err = ing.QueryStream(req, &s)
		require.NoError(t, err)

		res, err = chunkcompat.StreamsToMatrix(model.Earliest, model.Latest, s.responses)
		require.NoError(t, err)
		assert.Equal(t, testData[userID].String(), res.String())
	}
}

func TestIngesterAppend(t *testing.T) {
	store, ing := newDefaultTestStore(t)
	userIDs, testData := pushTestSamples(t, ing, 10, 1000, 0)
	retrieveTestSamples(t, ing, userIDs, testData)

	// Read samples back via chunk store.
	ing.Shutdown()
	store.checkData(t, userIDs, testData)
}

func TestIngesterSendsOnlySeriesWithData(t *testing.T) {
	_, ing := newDefaultTestStore(t)

	userIDs, _ := pushTestSamples(t, ing, 10, 1000, 0)

	// Read samples back via ingester queries.
	for _, userID := range userIDs {
		ctx := user.InjectOrgID(context.Background(), userID)
		_, req, err := runTestQueryTimes(ctx, t, ing, labels.MatchRegexp, model.JobLabel, ".+", model.Latest.Add(-15*time.Second), model.Latest)
		require.NoError(t, err)

		s := stream{
			ctx: ctx,
		}
		err = ing.QueryStream(req, &s)
		require.NoError(t, err)

		// Nothing should be selected.
		require.Equal(t, 0, len(s.responses))
	}

	// Read samples back via chunk store.
	ing.Shutdown()
}

func TestIngesterIdleFlush(t *testing.T) {
	// Create test ingester with short flush cycle
	cfg := defaultIngesterTestConfig()
	cfg.FlushCheckPeriod = 20 * time.Millisecond
	cfg.MaxChunkIdle = 100 * time.Millisecond
	cfg.RetainPeriod = 500 * time.Millisecond
	store, ing := newTestStore(t, cfg, defaultClientTestConfig(), defaultLimitsTestConfig())

	userIDs, testData := pushTestSamples(t, ing, 4, 100, 0)

	// wait beyond idle time so samples flush
	time.Sleep(cfg.MaxChunkIdle * 2)

	store.checkData(t, userIDs, testData)

	// Check data is still retained by ingester
	for _, userID := range userIDs {
		ctx := user.InjectOrgID(context.Background(), userID)
		res, _, err := runTestQuery(ctx, t, ing, labels.MatchRegexp, model.JobLabel, ".+")
		require.NoError(t, err)
		assert.Equal(t, testData[userID], res)
	}

	// now wait beyond retain time so chunks are removed from memory
	time.Sleep(cfg.RetainPeriod)

	// Check data has gone from ingester
	for _, userID := range userIDs {
		ctx := user.InjectOrgID(context.Background(), userID)
		res, _, err := runTestQuery(ctx, t, ing, labels.MatchRegexp, model.JobLabel, ".+")
		require.NoError(t, err)
		assert.Equal(t, model.Matrix{}, res)
	}
}

func TestIngesterSpreadFlush(t *testing.T) {
	// Create test ingester with short flush cycle
	cfg := defaultIngesterTestConfig()
	cfg.SpreadFlushes = true
	cfg.FlushCheckPeriod = 20 * time.Millisecond
	store, ing := newTestStore(t, cfg, defaultClientTestConfig(), defaultLimitsTestConfig())

	userIDs, testData := pushTestSamples(t, ing, 4, 100, 0)

	// add another sample with timestamp at the end of the cycle to trigger
	// head closes and get an extra chunk so we will flush the first one
	_, _ = pushTestSamples(t, ing, 4, 1, int(cfg.MaxChunkAge.Seconds()-1)*1000)

	// wait beyond flush time so first set of samples should be sent to store
	time.Sleep(cfg.FlushCheckPeriod * 2)

	// check the first set of samples has been sent to the store
	store.checkData(t, userIDs, testData)
}

type stream struct {
	grpc.ServerStream
	ctx       context.Context
	responses []*client.QueryStreamResponse
}

func (s *stream) Context() net_context.Context {
	return s.ctx
}

func (s *stream) Send(response *client.QueryStreamResponse) error {
	s.responses = append(s.responses, response)
	return nil
}

func TestIngesterAppendOutOfOrderAndDuplicate(t *testing.T) {
	_, ing := newDefaultTestStore(t)
	defer ing.Shutdown()

	m := labelPairs{
		{Name: model.MetricNameLabel, Value: "testmetric"},
	}
<<<<<<< HEAD
	ctx := user.InjectOrgID(context.Background(), userID)
	err := ing.append(ctx, m, 1, 0, client.API, nil)
	require.NoError(t, err)

	// Two times exactly the same sample (noop).
	err = ing.append(ctx, m, 1, 0, client.API, nil)
	require.NoError(t, err)

	// Earlier sample than previous one.
	err = ing.append(ctx, m, 0, 0, client.API, nil)
=======
	ctx := context.Background()
	err := ing.append(ctx, userID, m, 1, 0, client.API)
	require.NoError(t, err)

	// Two times exactly the same sample (noop).
	err = ing.append(ctx, userID, m, 1, 0, client.API)
	require.NoError(t, err)

	// Earlier sample than previous one.
	err = ing.append(ctx, userID, m, 0, 0, client.API)
>>>>>>> 7447f75e
	require.Contains(t, err.Error(), "sample timestamp out of order")
	errResp, ok := httpgrpc.HTTPResponseFromError(err)
	require.True(t, ok)
	require.Equal(t, errResp.Code, int32(400))

	// Same timestamp as previous sample, but different value.
<<<<<<< HEAD
	err = ing.append(ctx, m, 1, 1, client.API, nil)
=======
	err = ing.append(ctx, userID, m, 1, 1, client.API)
>>>>>>> 7447f75e
	require.Contains(t, err.Error(), "sample with repeated timestamp but different value")
	errResp, ok = httpgrpc.HTTPResponseFromError(err)
	require.True(t, ok)
	require.Equal(t, errResp.Code, int32(400))
}

// Test that blank labels are removed by the ingester
func TestIngesterAppendBlankLabel(t *testing.T) {
	_, ing := newDefaultTestStore(t)
	defer ing.Shutdown()

	lp := labelPairs{
		{Name: model.MetricNameLabel, Value: "testmetric"},
		{Name: "foo", Value: ""},
		{Name: "bar", Value: ""},
	}
	ctx := user.InjectOrgID(context.Background(), userID)
<<<<<<< HEAD
	err := ing.append(ctx, lp, 1, 0, client.API, nil)
=======
	err := ing.append(ctx, userID, lp, 1, 0, client.API)
>>>>>>> 7447f75e
	require.NoError(t, err)

	res, _, err := runTestQuery(ctx, t, ing, labels.MatchEqual, labels.MetricName, "testmetric")
	require.NoError(t, err)

	expected := model.Matrix{
		{
			Metric: model.Metric{labels.MetricName: "testmetric"},
			Values: []model.SamplePair{
				{Timestamp: 1, Value: 0},
			},
		},
	}

	assert.Equal(t, expected, res)
}

func TestIngesterUserSeriesLimitExceeded(t *testing.T) {
	limits := defaultLimitsTestConfig()
	limits.MaxSeriesPerUser = 1

	_, ing := newTestStore(t, defaultIngesterTestConfig(), defaultClientTestConfig(), limits)
	defer ing.Shutdown()

	userID := "1"
	labels1 := labels.Labels{{Name: labels.MetricName, Value: "testmetric"}, {Name: "foo", Value: "bar"}}
	sample1 := client.Sample{
		TimestampMs: 0,
		Value:       1,
	}
	sample2 := client.Sample{
		TimestampMs: 1,
		Value:       2,
	}
	labels3 := labels.Labels{{Name: labels.MetricName, Value: "testmetric"}, {Name: "foo", Value: "biz"}}
	sample3 := client.Sample{
		TimestampMs: 1,
		Value:       3,
	}

	// Append only one series first, expect no error.
	ctx := user.InjectOrgID(context.Background(), userID)
	_, err := ing.Push(ctx, client.ToWriteRequest([]labels.Labels{labels1}, []client.Sample{sample1}, client.API))
	require.NoError(t, err)

	// Append to two series, expect series-exceeded error.
	_, err = ing.Push(ctx, client.ToWriteRequest([]labels.Labels{labels1, labels3}, []client.Sample{sample2, sample3}, client.API))
	if resp, ok := httpgrpc.HTTPResponseFromError(err); !ok || resp.Code != http.StatusTooManyRequests {
		t.Fatalf("expected error about exceeding metrics per user, got %v", err)
	}

	// Read samples back via ingester queries.
	res, _, err := runTestQuery(ctx, t, ing, labels.MatchEqual, model.MetricNameLabel, "testmetric")
	require.NoError(t, err)

	expected := model.Matrix{
		{
			Metric: client.FromLabelAdaptersToMetric(client.FromLabelsToLabelAdapters(labels1)),
			Values: []model.SamplePair{
				{
					Timestamp: model.Time(sample1.TimestampMs),
					Value:     model.SampleValue(sample1.Value),
				},
				{
					Timestamp: model.Time(sample2.TimestampMs),
					Value:     model.SampleValue(sample2.Value),
				},
			},
		},
	}

	assert.Equal(t, expected, res)
}

func TestIngesterMetricSeriesLimitExceeded(t *testing.T) {
	limits := defaultLimitsTestConfig()
	limits.MaxSeriesPerMetric = 1

	_, ing := newTestStore(t, defaultIngesterTestConfig(), defaultClientTestConfig(), limits)
	defer ing.Shutdown()

	userID := "1"
	labels1 := labels.Labels{{Name: labels.MetricName, Value: "testmetric"}, {Name: "foo", Value: "bar"}}
	sample1 := client.Sample{
		TimestampMs: 0,
		Value:       1,
	}
	sample2 := client.Sample{
		TimestampMs: 1,
		Value:       2,
	}
	labels3 := labels.Labels{{Name: labels.MetricName, Value: "testmetric"}, {Name: "foo", Value: "biz"}}
	sample3 := client.Sample{
		TimestampMs: 1,
		Value:       3,
	}

	// Append only one series first, expect no error.
	ctx := user.InjectOrgID(context.Background(), userID)
	_, err := ing.Push(ctx, client.ToWriteRequest([]labels.Labels{labels1}, []client.Sample{sample1}, client.API))
	require.NoError(t, err)

	// Append to two series, expect series-exceeded error.
	_, err = ing.Push(ctx, client.ToWriteRequest([]labels.Labels{labels1, labels3}, []client.Sample{sample2, sample3}, client.API))
	if resp, ok := httpgrpc.HTTPResponseFromError(err); !ok || resp.Code != http.StatusTooManyRequests {
		t.Fatalf("expected error about exceeding series per metric, got %v", err)
	}

	// Read samples back via ingester queries.
	res, _, err := runTestQuery(ctx, t, ing, labels.MatchEqual, model.MetricNameLabel, "testmetric")
	require.NoError(t, err)

	expected := model.Matrix{
		{
			Metric: client.FromLabelAdaptersToMetric(client.FromLabelsToLabelAdapters(labels1)),
			Values: []model.SamplePair{
				{
					Timestamp: model.Time(sample1.TimestampMs),
					Value:     model.SampleValue(sample1.Value),
				},
				{
					Timestamp: model.Time(sample2.TimestampMs),
					Value:     model.SampleValue(sample2.Value),
				},
			},
		},
	}

	assert.Equal(t, expected, res)
}

func BenchmarkIngesterSeriesCreationLocking(b *testing.B) {
	for i := 1; i <= 32; i++ {
		b.Run(strconv.Itoa(i), func(b *testing.B) {
			for n := 0; n < b.N; n++ {
				benchmarkIngesterSeriesCreationLocking(b, i)
			}
		})
	}
}

func benchmarkIngesterSeriesCreationLocking(b *testing.B, parallelism int) {
	_, ing := newDefaultTestStore(b)
	defer ing.Shutdown()

	var (
		wg     sync.WaitGroup
		series = int(1e4)
		ctx    = context.Background()
	)
	wg.Add(parallelism)
	ctx = user.InjectOrgID(ctx, "1")
	for i := 0; i < parallelism; i++ {
		seriesPerGoroutine := series / parallelism
		go func(from, through int) {
			defer wg.Done()

			for j := from; j < through; j++ {
				_, err := ing.Push(ctx, &client.WriteRequest{
					Timeseries: []client.PreallocTimeseries{
						{
							TimeSeries: client.TimeSeries{
								Labels: []client.LabelAdapter{
									{Name: model.MetricNameLabel, Value: fmt.Sprintf("metric_%d", j)},
								},
								Samples: []client.Sample{
									{TimestampMs: int64(j), Value: float64(j)},
								},
							},
						},
					},
				})
				require.NoError(b, err)
			}

		}(i*seriesPerGoroutine, (i+1)*seriesPerGoroutine)
	}

	wg.Wait()
}

func BenchmarkIngesterPush(b *testing.B) {
	cfg := defaultIngesterTestConfig()
	clientCfg := defaultClientTestConfig()
	limits := defaultLimitsTestConfig()

	const (
		series  = 100
		samples = 100
	)

	// Construct a set of realistic-looking samples, all with slightly different label sets
	labels := util.LabelsToMetric(chunk.BenchmarkLabels).Clone()
	ts := make([]client.PreallocTimeseries, 0, series)
	for j := 0; j < series; j++ {
		labels["cpu"] = model.LabelValue(fmt.Sprintf("cpu%02d", j))
		ts = append(ts, client.PreallocTimeseries{
			TimeSeries: client.TimeSeries{
				Labels: client.FromMetricsToLabelAdapters(labels),
				Samples: []client.Sample{
					{TimestampMs: 0, Value: float64(j)},
				},
			},
		})
	}
	ctx := user.InjectOrgID(context.Background(), "1")
	b.ResetTimer()
	for iter := 0; iter < b.N; iter++ {
		_, ing := newTestStore(b, cfg, clientCfg, limits)
		// Bump the timestamp on each of our test samples each time round the loop
		for j := 0; j < samples; j++ {
			for i := range ts {
				ts[i].TimeSeries.Samples[0].TimestampMs = int64(i)
			}
			_, err := ing.Push(ctx, &client.WriteRequest{
				Timeseries: ts,
			})
			require.NoError(b, err)
		}
		ing.Shutdown()
	}
}<|MERGE_RESOLUTION|>--- conflicted
+++ resolved
@@ -306,40 +306,23 @@
 	m := labelPairs{
 		{Name: model.MetricNameLabel, Value: "testmetric"},
 	}
-<<<<<<< HEAD
-	ctx := user.InjectOrgID(context.Background(), userID)
-	err := ing.append(ctx, m, 1, 0, client.API, nil)
+	ctx := context.Background()
+	err := ing.append(ctx, userID, m, 1, 0, client.API, nil)
 	require.NoError(t, err)
 
 	// Two times exactly the same sample (noop).
-	err = ing.append(ctx, m, 1, 0, client.API, nil)
+	err = ing.append(ctx, userID, m, 1, 0, client.API, nil)
 	require.NoError(t, err)
 
 	// Earlier sample than previous one.
-	err = ing.append(ctx, m, 0, 0, client.API, nil)
-=======
-	ctx := context.Background()
-	err := ing.append(ctx, userID, m, 1, 0, client.API)
-	require.NoError(t, err)
-
-	// Two times exactly the same sample (noop).
-	err = ing.append(ctx, userID, m, 1, 0, client.API)
-	require.NoError(t, err)
-
-	// Earlier sample than previous one.
-	err = ing.append(ctx, userID, m, 0, 0, client.API)
->>>>>>> 7447f75e
+	err = ing.append(ctx, userID, m, 0, 0, client.API, nil)
 	require.Contains(t, err.Error(), "sample timestamp out of order")
 	errResp, ok := httpgrpc.HTTPResponseFromError(err)
 	require.True(t, ok)
 	require.Equal(t, errResp.Code, int32(400))
 
 	// Same timestamp as previous sample, but different value.
-<<<<<<< HEAD
-	err = ing.append(ctx, m, 1, 1, client.API, nil)
-=======
-	err = ing.append(ctx, userID, m, 1, 1, client.API)
->>>>>>> 7447f75e
+	err = ing.append(ctx, userID, m, 1, 1, client.API, nil)
 	require.Contains(t, err.Error(), "sample with repeated timestamp but different value")
 	errResp, ok = httpgrpc.HTTPResponseFromError(err)
 	require.True(t, ok)
@@ -357,11 +340,7 @@
 		{Name: "bar", Value: ""},
 	}
 	ctx := user.InjectOrgID(context.Background(), userID)
-<<<<<<< HEAD
-	err := ing.append(ctx, lp, 1, 0, client.API, nil)
-=======
-	err := ing.append(ctx, userID, lp, 1, 0, client.API)
->>>>>>> 7447f75e
+	err := ing.append(ctx, userID, lp, 1, 0, client.API, nil)
 	require.NoError(t, err)
 
 	res, _, err := runTestQuery(ctx, t, ing, labels.MatchEqual, labels.MetricName, "testmetric")
